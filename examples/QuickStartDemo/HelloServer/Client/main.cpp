--- conflicted
+++ resolved
@@ -26,11 +26,7 @@
 Communicator* _comm;
 
 //static string helloObj = "TestApp.HelloServer.HelloObj@tcp -h 127.0.0.1 -p 8999";
-<<<<<<< HEAD
-static string helloObj = "TestApp.HelloServer.HelloObj@tcp -h 192.168.7.152 -p 8199:tcp -h 192.168.7.152 -p 8299 -t 10000";
-=======
 static string helloObj = "TestApp.HelloServer.HelloObj@tcp -h 127.0.0.1 -p 8199:tcp -h 127.0.0.1 -p 8299 -t 10000";
->>>>>>> 7f8a0103
 
 struct Param
 {
