--- conflicted
+++ resolved
@@ -74,11 +74,7 @@
     | (((x) & 0x000000000000ff00ull) << 40)                     \
     | (((x) & 0x00000000000000ffull) << 56))
 */
-<<<<<<< HEAD
-#if __APPLE__|| TARGET_PLATFORM_WINDOWS||TARGET_PLATFORM_LINUX
-=======
 #if (defined(__APPLE__) || defined(_WIN32))
->>>>>>> 67e27bd9
 #   ifndef __LITTLE_ENDIAN
 #       define __LITTLE_ENDIAN 1234
 #   endif
